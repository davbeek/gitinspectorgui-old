--- conflicted
+++ resolved
@@ -19,12 +19,8 @@
 from gigui.runner_queues import get_runner_queues
 from gigui.tiphelp import Help
 from gigui.typedefs import FileStr
-<<<<<<< HEAD
-from gigui.utils import get_dir_matches, strip_quotes
+from gigui.utils import get_dir_matches, resolve_and_strip_input_fstrs, strip_quotes
 from gigui.gui.dpg import DPGui
-=======
-from gigui.utils import get_dir_matches, resolve_and_strip_input_fstrs, strip_quotes
->>>>>>> 29c14467
 
 # Limit the width of the help text to 80 characters.
 os.environ["COLUMNS"] = "90"
@@ -149,11 +145,7 @@
     if cli_args.gui or cli_args.run or cli_args.dpggui:
         settings = Settings.from_args(args, gui_settings_full_path)
         if cli_args.gui:
-<<<<<<< HEAD
-=======
             # GUI
-            settings = Settings.from_args(args, gui_settings_full_path)
->>>>>>> 29c14467
             PSGUI(settings)
         elif cli_args.dpggui:
             DPGui(settings)
